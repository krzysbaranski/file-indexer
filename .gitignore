*/__pycache__/*
.coverage
.coverage.*
frontend/node_modules

<<<<<<< HEAD
# Go binaries and generated files
file_indexer_go/file_indexer_go
file_indexer_go/file_indexer_go.exe
file_indexer_go/file_indexer_go.darwin
file_indexer_go/file_indexer_go.linux
file_indexer_go/file_indexer_go.windows

# Database files
*.db
*.sqlite
*.sqlite3

# Index files (generated)
file_indexer_go/file_index.json
file_indexer_go/file_index.db

# Test files and directories (keep small test files for examples)
file_indexer_go/tmp/
file_indexer_go/temp/

# Go build artifacts (but keep go.sum as it's needed for dependencies)
=======
# Database files
*.db
*.sqlite
*.sqlite3
>>>>>>> 2318dc94
<|MERGE_RESOLUTION|>--- conflicted
+++ resolved
@@ -3,7 +3,6 @@
 .coverage.*
 frontend/node_modules
 
-<<<<<<< HEAD
 # Go binaries and generated files
 file_indexer_go/file_indexer_go
 file_indexer_go/file_indexer_go.exe
@@ -15,19 +14,5 @@
 *.db
 *.sqlite
 *.sqlite3
-
-# Index files (generated)
 file_indexer_go/file_index.json
-file_indexer_go/file_index.db
-
-# Test files and directories (keep small test files for examples)
-file_indexer_go/tmp/
-file_indexer_go/temp/
-
-# Go build artifacts (but keep go.sum as it's needed for dependencies)
-=======
-# Database files
-*.db
-*.sqlite
-*.sqlite3
->>>>>>> 2318dc94
+file_indexer_go/file_index.db